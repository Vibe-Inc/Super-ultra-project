--- conflicted
+++ resolved
@@ -901,12 +901,10 @@
         self.character = Character()
         self.map = Map("maps/test-map-1.tmx")
 
-<<<<<<< HEAD
         app.INV_manager.player_inventory_opened
 
         self.MAIN_player_inv = MAIN_player_inventory(app)
         self.PLAYER_inventory_equipment = MAIN_player_inventory_equipment(app)
-=======
         self.enemy = Enemy(
             x=400, y=300,
             sprite_set="MenHuman1(Recolor)",
@@ -919,7 +917,6 @@
             attack_range=40.0
         )
         self.enemy.target_entity = self.character
->>>>>>> 4da0727c
 
     def draw(self, screen):
 
@@ -929,17 +926,14 @@
         self.character.update(dt)
         self.character.draw(screen)
 
-<<<<<<< HEAD
         if  app.INV_manager.player_inventory_opened:
             app.INV_manager.draw(screen)
-=======
         self.enemy.update(dt)
         self.enemy.draw(screen)
 
     def handle_event(self, event: pygame.event.Event):
         if event.type == pygame.KEYDOWN and event.key == pygame.K_ESCAPE:
             self.app.manager.set_state("pause")
->>>>>>> 4da0727c
 
     def handle_event(self, event: pygame.event.Event):
         if event.type == pygame.KEYDOWN:

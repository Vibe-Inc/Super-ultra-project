import pygame
from typing import TYPE_CHECKING

from src.core.state import State
from src.entities.character import Character
from src.map.map import Map
from src.inventory.system import MAIN_player_inventory, MAIN_player_inventory_equipment
from src.entities.enemy import Enemy
from src.ui.hud import HUD

if TYPE_CHECKING:
    from src.app import App

class Game(State):
    """
    Game class represents the main gameplay state of the application.
    Attributes:
        app (App): Reference to the main application instance.
        map (Map): The game map loaded from a Tiled map file.
        character (Character): The player character instance.
    Methods:
        draw(screen):
            Draws the game map onto the provided screen surface.
        handle_event(event):
            Handles pygame events specific to the gameplay state.

    """

    def __init__(self, app: "App"):
        super().__init__(app)
        self.character = Character()
        self.map = Map("maps/test-map-1.tmx")
        self.hud = HUD(self.character, app)

        self.player_inventory_opened = app.INV_manager.player_inventory_opened

        self.MAIN_player_inv = MAIN_player_inventory(app)
        self.PLAYER_inventory_equipment = MAIN_player_inventory_equipment(app)
        self.enemy = Enemy(
            x=400, y=300,
            sprite_set="MenHuman1(Recolor)",
            speed=120.0,
            hp=100,
            damage=15,
            animation_size=(85, 85),
            animation_speed=6.0,
            detection_range=250.0,
            attack_range=40.0
        )
        self.enemy.target_entity = self.character

    def draw(self, screen):
        self.map.draw(screen)

        dt = self.app.clock.get_time() / 1000
        self.character.update(dt)
        self.character.draw(screen)

        self.enemy.update(dt)
        self.enemy.draw(screen)

<<<<<<< HEAD
        self.hud.draw(screen)

        if self.app.INV_manager.player_inventory_opened:
            self.MAIN_player_inv.draw(screen)
            self.PLAYER_inventory_equipment.draw(screen)
=======
        if  self.app.INV_manager.player_inventory_opened:
            self.app.INV_manager.draw(screen)
>>>>>>> 113e3b69

    def handle_event(self, event: pygame.event.Event):
        self.hud.handle_event(event)
        if event.type == pygame.KEYDOWN:
            if event.key == pygame.K_ESCAPE:
                self.app.manager.set_state("pause")

        self.app.INV_manager.PLAYER_inventory_open(event, self.MAIN_player_inv, self.PLAYER_inventory_equipment)
<|MERGE_RESOLUTION|>--- conflicted
+++ resolved
@@ -59,16 +59,13 @@
         self.enemy.update(dt)
         self.enemy.draw(screen)
 
-<<<<<<< HEAD
         self.hud.draw(screen)
 
         if self.app.INV_manager.player_inventory_opened:
             self.MAIN_player_inv.draw(screen)
             self.PLAYER_inventory_equipment.draw(screen)
-=======
         if  self.app.INV_manager.player_inventory_opened:
             self.app.INV_manager.draw(screen)
->>>>>>> 113e3b69
 
     def handle_event(self, event: pygame.event.Event):
         self.hud.handle_event(event)

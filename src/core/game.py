import pygame
from typing import TYPE_CHECKING

from src.core.logger import logger
from src.core.state import State
from src.entities.character import Character
from src.map.map import LocalMap
from src.inventory.system import MAIN_player_inventory, MAIN_player_inventory_equipment, ShopInventory
from src.items.items import create_item
from src.items.effects import RegenerationEffect, PoisonEffect, ConfusionEffect, DizzinessEffect
from src.entities.enemy import Enemy
from src.entities.npc import NPC
from src.ui.hud import HUD

if TYPE_CHECKING:
    from src.app import App

class Game(State):
    """
    Main gameplay state for the application.

    This class manages the core game loop, including the player character, map switching, enemy spawning, HUD, and inventory logic.

    Attributes:
        app (App): Reference to the main application instance.
        character (Character): The player character instance.
        map (LocalMap): The current game map.
        player_inventory_opened (bool): Whether the player's inventory is open.
        MAIN_player_inv: The main player inventory object.
        PLAYER_inventory_equipment: The player's equipment inventory object.
        ENEMY_SPAWNS (dict): Mapping of map paths to enemy spawn coordinates.
        hud (HUD): The heads-up display for the player.
        enemy (Enemy): The main enemy instance for the current map.

    Methods:
        __init__(app):
            Initialize the game state, character, map, HUD, and enemy.
        reinit_ui():
            Recreate the HUD (e.g., after language change).
        toggle_player_inventory():
            Toggle the player's inventory open/closed.
        draw(screen):
            Draw the game map, character, enemy, HUD, and inventory if open.
        handle_event(event):
            Handle Pygame events for HUD, inventory, and pause state.
    """
    def __init__(self, app: "App"):
        super().__init__(app)
        logger.info("Initializing Game State...")
        self.character = Character()

        initial_map_path = "maps/test-map-1.tmx"
        self.current_map_path = initial_map_path
        self.map = LocalMap("Level1", initial_map_path)

        self.player_inventory_opened = app.INV_manager.player_inventory_opened

        self.MAIN_player_inv = MAIN_player_inventory(app)
        self.PLAYER_inventory_equipment = MAIN_player_inventory_equipment(app)

        self.ENEMY_SPAWNS = {
            # "maps/test-map-1.tmx": (400, 300), # Якщо закоментувати цей рядок, ворога на старті не буде
            "maps/test-map-2.tmx": (600, 450), 
            "maps/test-map-3.tmx": (300, 200)
        }

        if initial_map_path in self.ENEMY_SPAWNS:
            start_x, start_y = self.ENEMY_SPAWNS[initial_map_path]
        else:
            start_x, start_y = -5000, -5000

        self.hud = HUD(self.character, app, self.toggle_player_inventory)

        self.enemy = Enemy(
            x=start_x, y=start_y,
            sprite_set="MenHuman1(Recolor)",
            speed=120.0,
            hp=100,
            damage=15,
            animation_size=(85, 85),
            animation_speed=6.0,
            detection_range=250.0,
            attack_range=40.0
        )
        self.enemy.target_entity = self.character

        self.npc = NPC(x=400, y=400, sprite_set="MenHuman1")
        
        shop_items = [
            create_item("dull_sword"),
            create_item("apple"),
            create_item("small_health_potion"),
            create_item("large_health_potion"),
            create_item("large_health_potion"),
            create_item("large_health_potion"),
            create_item("potion_of_confusion"),
            create_item("moldy_bread")
            ]

        self.shop_inv = ShopInventory(self.app, shop_items)

    def reinit_ui(self):
        self.hud = HUD(self.character, self.app, self.toggle_player_inventory)

    def toggle_player_inventory(self):
        self.app.INV_manager.toggle_inventory(self.MAIN_player_inv, self.PLAYER_inventory_equipment)

    def draw(self, screen):
        switched_map_path = self.map.update(self.character)

        if switched_map_path:
            self.current_map_path = switched_map_path
            logger.info(f"Map switched to {switched_map_path}. Respawning enemy...")
            
            if switched_map_path in self.ENEMY_SPAWNS:
                new_x, new_y = self.ENEMY_SPAWNS[switched_map_path]
                self.enemy.pos = pygame.Vector2(new_x, new_y)
                self.enemy.spawn_pos = pygame.Vector2(new_x, new_y)

                self.enemy.target = None
                self.enemy.ai_state = "idle"
            else:
                self.enemy.pos = pygame.Vector2(-5000, -5000)

        self.map.draw(screen)

        dt = self.app.clock.get_time() / 1000
        self.character.update(dt)
        self.character.draw(screen)

        self.enemy.update(dt)
        self.enemy.draw(screen)

        self.npc.update(self.character.pos)
        self.npc.draw(screen)

        if not self.npc.is_interactable:
            if getattr(self.app.INV_manager, 'current_shop_inv', None) is not None:
                self.app.INV_manager.toggle_trade(self.MAIN_player_inv, self.shop_inv)

        # Dizziness effect (visual)
        if self.character.dizzy:
            # Simulate blur/dizziness with a semi-transparent overlay that changes alpha
            import math
            alpha = int(100 + 50 * math.sin(pygame.time.get_ticks() * 0.005))
            overlay = pygame.Surface(screen.get_size(), pygame.SRCALPHA)
            overlay.fill((255, 255, 255, alpha))
            screen.blit(overlay, (0, 0))

        self.hud.draw(screen)

        if  self.app.INV_manager.player_inventory_opened:
            self.app.INV_manager.draw(screen)

    def handle_event(self, event: pygame.event.Event):
        self.hud.handle_event(event)
        if event.type == pygame.KEYDOWN:
            if event.key == pygame.K_ESCAPE:
                self.app.manager.set_state("pause")
            if event.key == pygame.K_e and self.app.INV_manager.player_inventory_opened == False:
                if self.npc.is_interactable:
                    self.app.INV_manager.toggle_trade(self.MAIN_player_inv, self.shop_inv)
<<<<<<< HEAD
=======
            
            # Test keys
            if event.key == pygame.K_1:
                self.character.add_effect(RegenerationEffect(5, 5)) # 5 sec, 5 hp/sec
            if event.key == pygame.K_2:
                self.character.add_effect(PoisonEffect(5, 5)) # 5 sec, 5 dmg/sec
            if event.key == pygame.K_3:
                self.character.add_effect(ConfusionEffect(5)) # 5 sec
            if event.key == pygame.K_4:
                self.character.add_effect(DizzinessEffect(5)) # 5 sec
            if event.key == pygame.K_5:
                self.character.take_damage(10)
            if event.key == pygame.K_6:
                self.character.gain_xp(50)
>>>>>>> fae5c9ea

        self.app.INV_manager.PLAYER_inventory_open(event, self.MAIN_player_inv, self.PLAYER_inventory_equipment)
<|MERGE_RESOLUTION|>--- conflicted
+++ resolved
@@ -160,22 +160,5 @@
             if event.key == pygame.K_e and self.app.INV_manager.player_inventory_opened == False:
                 if self.npc.is_interactable:
                     self.app.INV_manager.toggle_trade(self.MAIN_player_inv, self.shop_inv)
-<<<<<<< HEAD
-=======
-            
-            # Test keys
-            if event.key == pygame.K_1:
-                self.character.add_effect(RegenerationEffect(5, 5)) # 5 sec, 5 hp/sec
-            if event.key == pygame.K_2:
-                self.character.add_effect(PoisonEffect(5, 5)) # 5 sec, 5 dmg/sec
-            if event.key == pygame.K_3:
-                self.character.add_effect(ConfusionEffect(5)) # 5 sec
-            if event.key == pygame.K_4:
-                self.character.add_effect(DizzinessEffect(5)) # 5 sec
-            if event.key == pygame.K_5:
-                self.character.take_damage(10)
-            if event.key == pygame.K_6:
-                self.character.gain_xp(50)
->>>>>>> fae5c9ea
 
         self.app.INV_manager.PLAYER_inventory_open(event, self.MAIN_player_inv, self.PLAYER_inventory_equipment)

--- conflicted
+++ resolved
@@ -16,14 +16,10 @@
     def __init__(self, app: "App"):
         super().__init__(app)
         self.character = Character()
-<<<<<<< HEAD
-        self.map = Map("maps/test-map-1.tmx")
         self.hud = HUD(self.character, app)
-=======
         
         # ЗМІНА 2: Використовуємо LocalMap для підтримки переходів
         self.map = LocalMap("Level1", "maps/test-map-1.tmx")
->>>>>>> 5409be9a
 
         self.player_inventory_opened = app.INV_manager.player_inventory_opened
 

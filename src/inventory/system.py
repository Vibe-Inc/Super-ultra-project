import pygame
from typing import TYPE_CHECKING
import copy

import src.config as cfg
from src.ui.widgets import Tooltip, Slider, Button

if TYPE_CHECKING:
    from src.app import App


class Inventory:
    """
    Represents a grid-based inventory in the game.

    This class manages a 2D grid of item slots, supports item stacking, splitting, and drag-and-drop interactions.

    Attributes:
        columns (int):
            Number of columns in the inventory grid.
        rows (int):
            Number of rows in the inventory grid.
        items (list[list[tuple[Item, int] | None]]):
            2D list representing the slots, where each slot holds either None or a tuple of (item object, count).
        slot_size (int):
            Width and height of a single slot in pixels.
        pos_x (int):
            X-coordinate (top-left) position of the inventory on the screen.
        pos_y (int):
            Y-coordinate (top-left) position of the inventory on the screen.
        border (int):
            Size of the border/spacing between slots.
        slot_color (tuple[int, int, int]):
            RGB color of the inventory slots.
        slot_border_color (tuple[int, int, int]):
            RGB color of the inventory's outer border.
        selected_item (tuple[Item, int] | None):
            The item currently being dragged or held by the mouse from this inventory.

    Methods:
        __init__(columns, rows, items, slot_size, pos_x, pos_y, slot_border, slot_color, slot_border_color):
            Initialize the inventory object.
        draw(screen):
            Render the inventory grid, border, and items onto the screen.
            Args:
                screen (pygame.Surface): The surface to draw the inventory on.
        inventory_interactions(event, manager):
            Handle mouse button events for item picking up, dropping, stacking, swapping, and splitting within the inventory.
            Args:
                event (pygame.event.Event): The Pygame event to process.
                manager (INVENTORY_manager): The inventory manager handling global state.
        get_slot_under_mouse():
            Get the slot and item currently under the mouse cursor.
            Returns:
                tuple[pygame.Rect, Item] | None: The slot rectangle and item, or None if not over a slot.
    """
    def __init__(self, columns, rows, items, slot_size, pos_x, pos_y, slot_border, slot_color, slot_border_color ):
        self.columns:int = columns
        self.rows:int = rows
        if not items:
            self.items:list = [[None for _ in range(self.rows)] for _ in range(self.columns)]
        else:
            self.items:list = items
        self.slot_size:int = slot_size
        self.pos_x:int = pos_x
        self.pos_y:int = pos_y
        self.border:int = slot_border
        self.slot_color:tuple[int, int, int]= slot_color
        self.slot_border_color:tuple[int, int, int]= slot_border_color

        self.selected_item = None

    def draw(self, screen):
        pygame.draw.rect(
            screen,
            self.slot_border_color,
            (self.pos_x, self.pos_y,
             (self.slot_size + self.border) * self.columns + self.border,
             (self.slot_size + self.border) * self.rows + self.border)
        )
      
        for n in range(self.columns):
            for m in range(self.rows):
                rect = (
                    self.pos_x + (self.slot_size + self.border) * n + self.border,
                    self.pos_y + (self.slot_size + self.border) * m + self.border,
                    self.slot_size,
                    self.slot_size
                )
                pygame.draw.rect(screen, self.slot_color, rect)

                if self.items[n][m]:
                    item, count = self.items[n][m]

                    if count <= 0:
                        self.items[n][m] = None
                        continue

                    screen.blit(item.resize(self.slot_size), rect)
                    if count > 1:
                        font_obj = cfg.INV_nums_font
                        obj = font_obj.render(str(count), True, (0, 0, 0))
                        screen.blit(obj, (rect[0] + 50, rect[1] + 50))

    def inventory_interactions(self,event,manager):
        if event.type != pygame.MOUSEBUTTONDOWN:
            return

        mouse_x, mouse_y = pygame.mouse.get_pos()
        x = (mouse_x - self.pos_x) // (self.slot_size + self.border)
        y = (mouse_y - self.pos_y) // (self.slot_size + self.border)
        if 0 <= x < self.columns and 0 <= y < self.rows:
                slot = self.items[x][y]
                if event.button == 1:
                    if manager.selected_item:
                        if slot:
                            if slot[0].id == manager.selected_item[0].id:
                                slot[1] += manager.selected_item[1]
                                manager.selected_item = None
                            else:
                                self.items[x][y], manager.selected_item = manager.selected_item, self.items[x][y]
                        else:
                            self.items[x][y] = manager.selected_item
                            manager.selected_item = None
                    else:
                        if slot:
                            manager.selected_item = slot
                            self.items[x][y] = None

<<<<<<< HEAD
                elif event.button == 3:
                    if slot and not manager.selected_item and slot[1] > 1:
                        rect = pygame.Rect(
                            self.pos_x + (self.slot_size + self.border) * x + self.border,
                            self.pos_y + (self.slot_size + self.border) * y + self.border,
                            self.slot_size, self.slot_size
                        )
                        manager.active_split_popup = Split_popup(manager, slot, rect)
=======
                elif event.button == 3 and slot and not manager.selected_item:
                    if slot[1] == 1:
                        # Use item
                        item = slot[0]
                        game_state = manager.app.manager.states.get("gameplay")
                        if game_state and hasattr(item, "use"):
                            item.use(game_state.character)
                            self.items[x][y] = None
                    elif slot[1] > 1:
                        split_count = (slot[1] + 1) // 2
                        manager.selected_item = [slot[0], split_count]
                        self.items[x][y][1] -= split_count
                        if self.items[x][y][1] <= 0:
                            self.items[x][y] = None
>>>>>>> ca980e0a

    def get_slot_under_mouse(self):
        mouse_x, mouse_y = pygame.mouse.get_pos()

        total_width = (self.slot_size + self.border) * self.columns
        total_height = (self.slot_size + self.border) * self.rows
        if not (self.pos_x <= mouse_x <= self.pos_x + total_width and 
                self.pos_y <= mouse_y <= self.pos_y + total_height):
            return None

        col = (mouse_x - self.pos_x) // (self.slot_size + self.border)
        row = (mouse_y - self.pos_y) // (self.slot_size + self.border)

        if 0 <= col < self.columns and 0 <= row < self.rows:
            slot_data = self.items[col][row]

            rect = pygame.Rect(
                self.pos_x + (self.slot_size + self.border) * col + self.border,
                self.pos_y + (self.slot_size + self.border) * row + self.border,
                self.slot_size,
                self.slot_size
            )

            if slot_data:
                item, count = slot_data
                return rect, item
        
        return None

class Inventory_slider(Slider):
    def __init__(self, x, y, width, max_qty, action_callback):
        self.max_qty = max_qty
        self.external_callback = action_callback

        super().__init__(
            x=x, y=y, height=20, track_thickness=4, 
            track_colour=(40, 40, 40), knob_colour=(200, 200, 200),
            knob_width=12, knob_height=18, 
            track_length=width,
            value=0.0, 
            action=self._convert_to_int
        )

    def _convert_to_int(self, float_value):
        if self.max_qty <= 1:
            result = 1
        else:
            result = 1 + int(float_value * (self.max_qty - 1))
        
        if self.external_callback:
            self.external_callback(result)


class Split_popup:
    def __init__(self, manager, slot_ref, rect_pos):
        self.manager = manager
        self.slot_ref = slot_ref
        self.item_obj, self.total_count = slot_ref

        self.width = 180
        self.height = 90
        self.x = rect_pos.right + 5
        self.y = rect_pos.y

        if self.x + self.width > cfg.SCREEN_WIDTH:
            self.x = rect_pos.left - self.width - 5
            
        self.bg_rect = pygame.Rect(self.x, self.y, self.width, self.height)
        self.split_amount = 1 

        self.slider = Inventory_slider(
            x=self.x + 10,
            y=self.y + 35,
            width=self.width - 20,
            max_qty=self.total_count,
            action_callback=self.update_count 
        )

        self.confirm_btn = Button(
            rect=pygame.Rect(self.x + 40, self.y + 60, 100, 20),
            text="Confirm",
            color=(60, 120, 60),        
            hover_color=(80, 150, 80),  
            font=cfg.INV_nums_font,
            font_color=(255, 255, 255),
            corner_width=5,             
            on_click=self.confirm       
        )

    def update_count(self, int_val):
        self.split_amount = int_val

    def confirm(self):
        if self.split_amount < self.total_count:
            self.manager.selected_item = [self.item_obj, self.split_amount]
            self.slot_ref[1] -= self.split_amount
        else:
            self.manager.selected_item = [self.item_obj, self.total_count]
            self.slot_ref[1] = 0 
            
        self.manager.active_split_popup = None

    def handle_event(self, event):
        self.slider.handle_event(event)
        
        if event.type == pygame.MOUSEBUTTONDOWN and event.button == 1:
            if self.confirm_btn.rect.collidepoint(event.pos):
                self.confirm_btn.on_click()
                
            elif not self.bg_rect.collidepoint(event.pos):
                self.manager.active_split_popup = None
                
    def draw(self, screen):
        pygame.draw.rect(screen, (45, 45, 50), self.bg_rect)
        pygame.draw.rect(screen, (100, 100, 100), self.bg_rect, 2)

        font = cfg.INV_nums_font
        text = font.render(f"Take: {self.split_amount}", True, (255, 255, 255))
        screen.blit(text, (self.x + 10, self.y + 5))

        self.slider.draw(screen)
        self.confirm_btn.draw(screen)


class ShopInventory(Inventory):
    def __init__(self, app, items_list):
        self.app = app
        
        rows = 4
        columns = 4
        items_grid = [[None for _ in range(rows)] for _ in range(columns)]
        
        for i, item in enumerate(items_list):
            x = i % columns
            y = i // columns
            if y < rows:
                items_grid[x][y] = [item, 1]
        
        # Position will be set by the manager when opening trade
        super().__init__(
            columns, rows, items_grid, 
            cfg.BASE_INV_slot_size, 
            0, 0, 
            cfg.BASE_INV_border, 
            cfg.BASE_INV_slot_color, 
            cfg.BASE_INV_border_color
        )

    def draw(self, screen):
        # Draw background for shop
        pygame.draw.rect(
            screen,
            cfg.MAIN_INV_BACKGROUND,
            (self.pos_x - 15, self.pos_y - 15,
             (self.slot_size + self.border) * self.columns + self.border + 30,
             (self.slot_size + self.border) * self.rows + self.border + 30),
            0, 16
        )
        
        super().draw(screen)
        
        # Draw prices
        for x in range(self.columns):
            for y in range(self.rows):
                if self.items[x][y]:
                    item = self.items[x][y][0]
                    price = getattr(item, 'price', 0)
                    
                    font = cfg.INV_nums_font
                    text = font.render(f"${price}", True, (255, 255, 0))
                    rect_x = self.pos_x + (self.slot_size + self.border) * x + self.border
                    rect_y = self.pos_y + (self.slot_size + self.border) * y + self.border
                    
                    screen.blit(text, (rect_x + 5, rect_y + 50))

    def inventory_interactions(self, event, manager):
        if event.type != pygame.MOUSEBUTTONDOWN:
            return

        mouse_x, mouse_y = pygame.mouse.get_pos()
        
        # Check if mouse is within inventory bounds
        total_width = (self.slot_size + self.border) * self.columns
        total_height = (self.slot_size + self.border) * self.rows
        if not (self.pos_x <= mouse_x <= self.pos_x + total_width and 
                self.pos_y <= mouse_y <= self.pos_y + total_height):
            return

        x = (mouse_x - self.pos_x) // (self.slot_size + self.border)
        y = (mouse_y - self.pos_y) // (self.slot_size + self.border)
        
        if 0 <= x < self.columns and 0 <= y < self.rows:
            slot = self.items[x][y]
            
            if event.button == 1: # Left click
                if manager.selected_item:
                    # Selling
                    item, count = manager.selected_item
                    base_price = getattr(item, 'price', 0)
                    # Sell price logic (e.g. same as buy price or half)
                    # If item is in shop, use its price, else default 10
                    sell_price = int(base_price* 1)
                    
                    self.app.money += sell_price * count                
                    manager.selected_item = None
                    # Item is consumed (sold)
                else:
                    # Buying
                    if slot:
                        shop_item, _ = slot
                        buy_price = getattr(shop_item, 'price', 0)
                        if self.app.money >= buy_price:
                            self.app.money -= buy_price
                            # Create a copy for the player
                            new_item = copy.copy(shop_item)
                            manager.selected_item = [new_item, 1]
                            # Do not remove from shop (infinite stock)


class MAIN_player_inventory(Inventory):
    """
    Represents the main player inventory grid.

    Inherits from Inventory and customizes drawing to include background and character preview area.

    Methods:
        draw(screen):
            Draw the inventory background, character preview area, and call the base draw method.
            Args:
                screen (pygame.Surface): The surface to draw the inventory on.
    """
    def __init__(self, app:"App"):
        self.app = app
        super().__init__(
            cfg.MAIN_INV_columns,
            cfg.MAIN_INV_rows,
            app.MAIN_INV_items,
            cfg.BASE_INV_slot_size,
            cfg.MAIN_INV_pos_x,
            cfg.MAIN_INV_pos_y,
            cfg.BASE_INV_border,
            cfg.BASE_INV_slot_color,
            cfg.BASE_INV_border_color
        )
    def draw(self, screen):
        pygame.draw.rect( 
            screen,
            cfg.MAIN_INV_BACKGROUND,
            (self.pos_x-15, self.pos_y-335,
             (self.slot_size + self.border) * self.columns + self.border+30,
             (self.slot_size + self.border) * self.rows + self.border +350),
             0, 16, 70 , 70)
            
        # Character preview (relative to pos_x)
        # Offset calculated from original values: (SCREEN_WIDTH//2+100) - MAIN_INV_pos_x
        # Assuming MAIN_INV_pos_x is around 671 and preview_x is 1060, offset is ~389
        preview_offset_x = 389
        preview_x = self.pos_x + preview_offset_x
        
        pygame.draw.rect(
            screen,
            (0, 0, 0),
            (preview_x, self.pos_y-305, 190, 275),
            0, 15, 50, 50, 50, 50
            ) 
        
        # Draw character preview
        game_state = self.app.manager.states.get("gameplay")
        if game_state and hasattr(game_state, "character"):
            # Get the current frame of the character
            char_img = game_state.character.image
            
            # Scale it up to fit the preview box
            scale_factor = 2.5
            new_width = int(char_img.get_width() * scale_factor)
            new_height = int(char_img.get_height() * scale_factor)
            scaled_img = pygame.transform.scale(char_img, (new_width, new_height))
            
            # Center the image in the preview box
            preview_rect = pygame.Rect(preview_x, self.pos_y-305, 190, 275)
            img_rect = scaled_img.get_rect(center=preview_rect.center)
            
            screen.blit(scaled_img, img_rect)

        # Draw money
        money_text = f"{_('Money')}: {self.app.money}"
        text_surf = cfg.tooltip_font_CREDITS.render(money_text, True, (255, 255, 255))
        screen.blit(text_surf, (preview_x, self.pos_y - 20))

        return super().draw(screen)
    

class MAIN_player_inventory_equipment(Inventory):
    """
    Represents the player's equipment inventory grid (e.g., armor, weapon slots).
    Inherits from Inventory.
    """
    def __init__(self,app :"App"):
        super().__init__(
            cfg.MAIN_INV_equipment_columns,
            cfg.MAIN_INV_equipment_rows,
            None,
            cfg.BASE_INV_slot_size,
            cfg.MAIN_INV_equipment_pos_x,
            cfg.MAIN_INV_equipment_pos_y,
            cfg.BASE_INV_border,
            cfg.BASE_INV_slot_color,
            cfg.BASE_INV_border_color
        )
    pass
    

class INVENTORY_manager:
    """
    Central manager for all in-game inventory operations.

    Tracks which inventories are currently active/visible and manages the state of items being dragged by the player.

    Attributes:
        selected_item (tuple[Item, int] | None):
            The item stack (item object, count) currently held by the mouse cursor, or None if nothing is selected.
        active_inventories (list[Inventory | None]):
            List of Inventory objects (like player bag, equipment, or a chest) that should be drawn and accept interaction.
        player_inventory_opened (bool):
            Flag indicating if the player's main inventory window (and associated equipment) is currently open.
        inventory_tooltip (Tooltip):
            Tooltip object for displaying item information on hover.

    Methods:
        add_active_inventory(inventory):
            Add an Inventory object to the list of active/visible inventories.
            Args:
                inventory (Inventory): The inventory to add.
        remove_active_inventory(inventory):
            Remove an Inventory object from the active list.
            Args:
                inventory (Inventory): The inventory to remove.
        draw(screen):
            Draw all active inventories and the currently selected item (if any) at the mouse position.
            Args:
                screen (pygame.Surface): The surface to draw inventories on.
        handle_event(event):
            Distribute mouse events to all active inventories for interaction processing.
            Args:
                event (pygame.event.Event): The Pygame event to process.
        toggle_inventory(pl_inv, equip_inv):
            Toggle the player's inventory and equipment windows on and off.
            Args:
                pl_inv (Inventory): The main player inventory.
                equip_inv (Inventory): The equipment inventory.
        PLAYER_inventory_open(event, pl_inv, equip_inv):
            Handle opening/closing the player's inventory and equipment with keyboard/mouse events.
            Args:
                event (pygame.event.Event): The Pygame event to process.
                pl_inv (Inventory): The main player inventory.
                equip_inv (Inventory): The equipment inventory.
    """
    def __init__(self, app):
        self.app = app
        self.selected_item:bool = False
        self.active_split_popup = None
        self.active_inventories:list[Inventory|None] = []
        self.player_inventory_opened:bool = False

        self.inventory_tooltip = Tooltip(
            cfg.inventory_tooltip_rect,
            "",
            cfg.inventory_tooltip_bg,
            cfg.inventory_tooltip_border,
            cfg.INV_nums_font,
            cfg.inventory_tooltip_font_color,
            cfg.tooltip_appear,
            cfg.tooltip_padding
        )

    def add_active_inventory (self, inventory):
        if inventory not in self.active_inventories:
            self.active_inventories.append(inventory)

    def remove_active_inventory (self, inventory):
        if inventory in self.active_inventories:
            self.active_inventories.remove(inventory)
    
    def draw(self, screen):
        for inv in self.active_inventories:
            inv.draw(screen)
        if self.selected_item:
            mx, my = pygame.mouse.get_pos()
            item, count = self.selected_item
            screen.blit(item.resize(cfg.BASE_INV_slot_size), (mx - cfg.BASE_INV_slot_size//2, my - cfg.BASE_INV_slot_size//2))
            font = cfg.INV_nums_font
            obj = font.render(str(count), True, (0, 0, 0))
            screen.blit(obj, (mx + cfg.BASE_INV_slot_size//2 - 20 , my + cfg.BASE_INV_slot_size//2 - 20))
        
        if not self.selected_item:
            found_item = False
            for inv in self.active_inventories:
                result = inv.get_slot_under_mouse()
                if result:
                    rect, item = result
                    self.inventory_tooltip.update_target(rect, item.get_tooltip_text())
                    found_item = True
                    break
            if not found_item:
                self.inventory_tooltip.update_target(pygame.Rect(-100,-100,0,0), "")
            self.inventory_tooltip.hover_update(pygame.mouse.get_pos())
            self.inventory_tooltip.draw(screen)
        if self.active_split_popup:
            self.active_split_popup.draw(screen)
    
    def handle_event(self, event):
        if self.active_split_popup:
            self.active_split_popup.handle_event(event)
            return 
        for inv in self.active_inventories:
            inv.inventory_interactions(event, self)

    def toggle_inventory(self, pl_inv, equip_inv):
        self.player_inventory_opened = not self.player_inventory_opened   
        if self.player_inventory_opened is True:
            self.add_active_inventory(pl_inv)
            self.add_active_inventory(equip_inv)
        else:
            self.remove_active_inventory(pl_inv)
            self.remove_active_inventory(equip_inv)

    def toggle_trade(self, pl_inv, shop_inv):
        # If inventory is already open (normal mode), close it first or switch mode?
        # Let's assume trade mode is separate.
        
        # Check if shop_inv is already active
        if shop_inv in self.active_inventories:
            # Close Trade
            self.remove_active_inventory(shop_inv)
            self.remove_active_inventory(pl_inv)
            
            # Reset Player Inventory Position
            pl_inv.pos_x = cfg.MAIN_INV_pos_x
            self.player_inventory_opened = False
        else:
            # Open Trade
            # Close normal inventory if open
            if self.player_inventory_opened:
                # Just remove equipment, keep player inv but move it
                # self.remove_active_inventory(equip_inv) # Need reference to equip_inv?
                # Assuming toggle_trade is called instead of toggle_inventory
                pass
            
            self.player_inventory_opened = True # Mark as open so other logic knows
            
            # Shift Player Inventory to Left
            pl_inv.pos_x = cfg.SCREEN_WIDTH // 2 - 500 
            
            # Position Shop Inventory to Right
            shop_inv.pos_x = cfg.SCREEN_WIDTH // 2 + 100
            shop_inv.pos_y = pl_inv.pos_y
            
            self.add_active_inventory(pl_inv)
            self.add_active_inventory(shop_inv)
    
    def PLAYER_inventory_open(self,event: pygame.event.Event,pl_inv,equip_inv):
        if event.type == pygame.KEYDOWN:
            if event.key == pygame.K_i:
                self.toggle_inventory(pl_inv, equip_inv)

        if self.player_inventory_opened is True:
            if event.type in (pygame.MOUSEBUTTONDOWN, pygame.MOUSEBUTTONUP, pygame.MOUSEMOTION):
                self.handle_event(event)<|MERGE_RESOLUTION|>--- conflicted
+++ resolved
@@ -127,7 +127,6 @@
                             manager.selected_item = slot
                             self.items[x][y] = None
 
-<<<<<<< HEAD
                 elif event.button == 3:
                     if slot and not manager.selected_item and slot[1] > 1:
                         rect = pygame.Rect(
@@ -136,7 +135,6 @@
                             self.slot_size, self.slot_size
                         )
                         manager.active_split_popup = Split_popup(manager, slot, rect)
-=======
                 elif event.button == 3 and slot and not manager.selected_item:
                     if slot[1] == 1:
                         # Use item
@@ -151,7 +149,6 @@
                         self.items[x][y][1] -= split_count
                         if self.items[x][y][1] <= 0:
                             self.items[x][y] = None
->>>>>>> ca980e0a
 
     def get_slot_under_mouse(self):
         mouse_x, mouse_y = pygame.mouse.get_pos()
